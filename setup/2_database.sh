--- conflicted
+++ resolved
@@ -15,17 +15,13 @@
 
 # install postgresql
 if [[ "$DISTRO" == "redhat" ]]; then
-<<<<<<< HEAD
    # use software collections
    PG_PREFIX="/opt/rh/rh-postgresql10/root/usr/bin/"
    CONFIG="/var/opt/rh/rh-postgresql10/lib/pgsql/data/pg_hba.conf"
-=======
    sudo yum -y install postgresql-server
-   CONFIG="/var/lib/pgsql/data/pg_hba.conf"
 elif [[ "$DISTRO" == "opensuse" ]]; then
    zypper install -y postgresql-server postgresql-contrib
    CONFIG="/var/lib/pgsql/data/pg_hba.conf"
->>>>>>> 00839416
 elif [[ "$DISTRO" == "ubuntu" ]]; then
    sudo apt install -y postgresql postgresql-contrib
    CONFIG="/etc/postgresql/10/main/pg_hba.conf"
@@ -44,13 +40,9 @@
 elif [[ "$DISTRO" == "MacOS" ]]; then
     initdb /usr/local/var/postgres
 elif [[ "$DISTRO" == "redhat" ]]; then
-<<<<<<< HEAD
     sudo -u postgres ${PG_PREFIX}postgresql-setup initdb
-=======
-    sudo -u postgres postgresql-setup initdb
 elif [[ "$DISTRO" == "opensuse" ]]; then
     sudo -u postgres initdb -D '/var/lib/pgsql/data/'
->>>>>>> 00839416
 else
     echo "initdb should not be needed on this platform"
 fi
@@ -77,6 +69,7 @@
 
 # ---
 echo "starting postgresql..."
+
 if [ "$OSTYPE" == "linux-gnu" ]; then
     if [ "$DISTRO" == "redhat" ]; then  
         # run from software collections

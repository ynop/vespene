#!/bin/bash

source ./0_common.sh

echo "PIP=$PIP"

echo "Installing core packages..."
if [ "$DISTRO" == "redhat" ]; then
    # this just covers CentOS for now
    sudo yum -y install centos-release-scl
    # on Red Hat
    # sudo yum-config-manager --enable rhel-server-rhscl-7-rpms ?
    sudo yum -y install epel-release
    sudo yum -y install gcc python36 python36-devel supervisor rh-postgresql10
    sudo python36 -m ensurepip
<<<<<<< HEAD
    sudo tee /etc/profile.d/enable_pg10.sh >/dev/null << END_OF_PG10
    #!/bin/bash
    source scl_source enable rh-postgresql10
END_OF_PG10
    sudo chmod +x /etc/profile.d/enable_pg10.sh 
=======
elif [ "$DISTRO" == "opensuse" ]; then
    zypper refresh
    zypper install -y gcc python python-pip python3 python3-pip python3-setuptools postgresql
    python2.7 -m pip install supervisor
>>>>>>> 00839416
elif [ "$DISTRO" == "ubuntu" ]; then
    sudo apt-add-repository universe
    sudo apt-get update
    sudo apt-get install -y gcc libssl-dev postgresql-client python3 python3-pip python3-setuptools supervisor
elif [ "$DISTRO" == "archlinux" ]; then
    sudo pacman --noconfirm -Sy python python-pip python-setuptools postgresql supervisor sudo
elif [ "$DISTRO" == "MacOS" ]; then
    brew install python@3 postgresql supervisor
fi

if [ "$DISTRO" != "MacOS" ]; then
    sudo useradd vespene
fi

echo "Setting up directories..."

sudo mkdir -p /opt/vespene
sudo mkdir -p /var/spool/vespene
sudo mkdir -p /etc/vespene/settings.d/
sudo mkdir -p /var/log/vespene/

echo "Cloning the project into /opt/vespene..."
rm -rf /opt/vespene/*
sudo cp -a ../* /opt/vespene

echo "APP_USER=$APP_USER"
sudo chown -R $APP_USER /opt/vespene
sudo chown -R $APP_USER /var/spool/vespene
sudo chown -R $APP_USER /etc/vespene/settings.d/
sudo chown -R $APP_USER /var/log/vespene

echo "Installing python packages..."
CMD="sudo $PYTHON -m pip install -r ../requirements.txt --trusted-host pypi.org --trusted-host files.pypi.org --trusted-host files.pythonhosted.org"
echo $CMD
$CMD<|MERGE_RESOLUTION|>--- conflicted
+++ resolved
@@ -13,18 +13,15 @@
     sudo yum -y install epel-release
     sudo yum -y install gcc python36 python36-devel supervisor rh-postgresql10
     sudo python36 -m ensurepip
-<<<<<<< HEAD
     sudo tee /etc/profile.d/enable_pg10.sh >/dev/null << END_OF_PG10
     #!/bin/bash
     source scl_source enable rh-postgresql10
 END_OF_PG10
     sudo chmod +x /etc/profile.d/enable_pg10.sh 
-=======
 elif [ "$DISTRO" == "opensuse" ]; then
     zypper refresh
     zypper install -y gcc python python-pip python3 python3-pip python3-setuptools postgresql
     python2.7 -m pip install supervisor
->>>>>>> 00839416
 elif [ "$DISTRO" == "ubuntu" ]; then
     sudo apt-add-repository universe
     sudo apt-get update
